import os
import io
import shutil
import logging
import uuid
from pathlib import Path
import tarfile
import docker
import paramiko
import singleton
import config
import platformconfig
import remotedocker
import exceptions
import datetime
import targetdevice
import socket
import utils
import sharedssh
import stat
import time
import socket
import rsync


class RemoteImageNotFoundException(Exception):
    pass


class ContainerAlreadyRunning(Exception):
    pass


class ApplicationConfig(config.ConfigurableKeysObject):
    """Class used to manage an application
    """

    readonlyfields = config.ConfigurableKeysObject.readonlyfields.copy()
    non_nullable_properties = ["dockercomposefile",
                               "startupscript", "shutdownscript"]
    configurations = ["common", "debug", "release"]

    def __init__(self, folder=None):
        """Loads data from a configuration folder

        Arguments:
            folder {Path} -- Path of the folder used to store
                             target information
        """
        super().__init__(folder)

        self.props = {
            "common":
            {
                "expose": "",
                "arg": "",
                "env": "",
                "preinstallcommands": "",
                "extrapackages": "",
                "devpackages": "",
                "buildfiles": "",
                "buildcommands": "",
                "targetfiles": "",
                "command": "",
                "sdkpreinstallcommands": "",
                "sdkpostinstallcommands": ""
            },
            "debug":
            {
                "arg": "ARG SSHUSERNAME="
                "#%application.username%#\n"
            },
            "release":
            {

            }
        }

        self.ports = {
            "common": {},
            "debug": {},
            "release": {}
        }
        self.volumes = {
            "common": {},
            "debug": {},
            "release": {}
        }
        self.devices = {
            "common": [],
            "debug": [],
            "release": []
        }

        self.images = {
            "debug": None,
            "release": None
        }

        self.platformid = None
        self.publickey = None
        self.privatekey = None
        self.modificationdate = datetime.datetime.utcnow().isoformat()

        self.extraparms = {
            "common": {},
            "debug": {},
            "release": {}
        }

        self.dockercomposefile = {
            "common": "",
            "debug": "",
            "release": ""
        }

        self.startupscript = {
            "common": "",
            "debug": "",
            "release": ""
        }

        self.shutdownscript = {
            "common": "",
            "debug": "",
            "release": ""
        }

        self.networks = {
            "common": [],
            "debug": [],
            "release": []
        }

        self.sdksshaddress = None

        if self.folder is not None and\
           self.folder.exists():
            self.load()
        else:
            self.id = str(uuid.uuid4())

    def save(self):
        # we got a folder, but it may not be an existing one
        if not self.folder.exists():
            self.folder.mkdir()

        super().save()

    def load(self):
        super().load()

        if (self.id == "00000000-0000-0000-0000-000000000000"):
            self.id = str(uuid.uuid4())
            self.privatekey = None
            self.publickey = None
            self.save()

    def _generate_keys(self):
        super()._generate_keys()
        with open(str(self.folder / "id_rsa.pub"), "w") as f:
            f.write(self.publickey)

    def _build_folder_path(self) -> Path:
        raise Exception("Application must have a defined base folder path.")

    def is_valid(self, fields=None) -> bool:
        """Validate fields of current object

        Arguments:
            fields {dictionary} -- dictionary with values, if None then
                                   self.__dict__ will be used

        Returns:
            bool -- true if all fields contain valid values
        """

        if fields is None:
            fields = self.__dict__

        if fields["platformid"] not in platformconfig.PlatformConfigs():
            logging.error("Invalid platform id %s in application %s",
                          fields["platformid"], self.folder)
            return False

        # some properties can't be returned/set as null in the REST API
        for prop in ApplicationConfig.non_nullable_properties:
            for conf in ApplicationConfig.configurations:
                if fields[prop][conf] is None:
                    fields[prop][conf] = ""

        return True

    def __getstate__(self):
        # for applications we keep id in the serialized format
        fields = super().__getstate__()
        fields["id"] = self.id
        fields["sdksshaddress"] = self.sdksshaddress
        return fields

    def _to_json(self):
        # we return also folder in json
        fields = super()._to_json()
        fields["folder"] = str(self.folder)
        return fields

    def get_custom_prop(self, configuration: str, property: str):
        if property in self.props[configuration]:
            return str(self.props[configuration][property])
        if property in self.props["common"]:
            return str(self.props["common"][property])
        return None

    def _get_value(self, obj: str, tag: str, container: str) -> str:
        """Returns value for a tag in the format application/platform.tag

        Arguments:
            obj {str} -- application/platform
            tag {str} -- tag
            container {str} -- active configuration

        Returns:
            str -- value of the tag or empty string
        """

        platform = platformconfig.PlatformConfigs().get_platform(self.platformid)

        if obj == "application":
            value = self.get_custom_prop(container, tag)

            if value is None:
                value = self.get_prop(container, tag)

            if value is None:
                if tag in self.__dict__:
                    value = self.__dict__[tag]
                else:
                    value = ""

            return value
        elif obj == "platform":
            if tag in platform.props[container]:
                return str(platform.props[container][tag])
            if tag in platform.props["common"]:
                return str(platform.props["common"][tag])
            if tag in platform.__dict__:
                return str(platform.__dict_[tag])

        return ""

    def _get_work_folder(self) -> Path:
        """ Return app work folder

            Create it if needed

        Returns:
            Path -- work folder, it's granted to exists
        """

        if self.folder is None:
            raise Exception("Folder is not configured.")

        workfolder: Path = self.folder / "work"

        if not os.path.exists(workfolder):
            workfolder.mkdir()

        return workfolder

    def check_image(self, configuration):
        """ Checks if the image is up to date

        Arguments:
            configuration {str} - debug/release
        """
        try:
            localdocker = docker.from_env()

            if self.images[configuration] is None:
                logging.info("Image has never been built.")
                return False;

            img = None

            try:
                img = localdocker.images.get(self.images[configuration])
            except docker.errors.ImageNotFound:
                pass

            if img is None:
                logging.info("Image does not exist.")
                return False

            if img.attrs["Created"] < self.modificationdate:
                logging.info("Image is older than configuration.")
                return False

            logging.info("Image is up to date.")
            return True
        except docker.errors.DockerException as e:
            raise exceptions.LocalDockerError(e)

    def build_image(self, configuration):
        """Generate complete dockerfile from template and
        builds the image

        Arguments:
            configuration {str} - debug/release
        """

        try:
            localdocker = docker.from_env()

            # we must remove the old image first
            if self.images[configuration] is not None:

                oldimg = None

                try:
                    oldimg = localdocker.images.get(self.images[configuration])
                except docker.errors.ImageNotFound:
                    pass

                if oldimg is not None:
                    localdocker.images.remove(image=oldimg.id,
                                              force=True,
                                              noprune=False)

            platform = platformconfig.PlatformConfigs().get_platform(self.platformid)

            dockertemplatefull = (platform.folder /
                                  platform.get_prop(configuration, "container"))
            dockerfile = self._get_work_folder() / ("Dockerfile." + configuration)

            utils.apply_template(dockertemplatefull, dockerfile, lambda obj,
                                 tag, args: self._get_value(obj, tag, args), configuration)

            # copy contents of data subfolder to app path
            platformfilesfolder = platform.folder / "files"
            filesfolder = self.folder / "files"

            if platformfilesfolder.exists():
                if filesfolder.exists():
                    shutil.rmtree(filesfolder)
                shutil.copytree(platformfilesfolder, filesfolder)

            # for some reasons also docker on windows wants / paths
            dockerfilerelpath = str(os.path.relpath(
                dockerfile, self.folder)).replace("\\", "/")

            img = localdocker.images.build(path=str(self.folder),
                                           dockerfile=dockerfilerelpath,
                                           tag=self.platformid+"_"+self.id+"_"+configuration,
                                           pull=False
                                           )[0]

            tag = self.get_custom_prop(configuration, "tag")

            if tag is not None:
                parts = tag.split(":")
                if len(parts) > 1:
                    repository, tag = parts
                    img.tag(repository, tag)
                else:
                    img.tag(tag)

            self.images[configuration] = str(img.id)
            self.save()

            localdocker.containers.prune()

        except docker.errors.DockerException as e:
            raise exceptions.LocalDockerError(e)

    def deploy_image(self, configuration, device):
        """
        Checks if container needs to be deployed to remote and then
        transfers the actual file and loads it in the images collection

        Arguments:
            configuration {str} -- debug/release container type
            device {TargetDevice} -- device where container has to be deployed
        """

        try:
            imgid = self.images[configuration]
            ld = docker.from_env()

            try:
                limg = ld.images.get(imgid)
            except docker.errors.ImageNotFound:
                logging.error(
                    "Image %s not found when deploying application %s.", imgid, self.folder)
                raise exceptions.ImageNotFoundError(imgid)

            if (len(limg.tags) == 0):
                self.images[configuration] = None
                self.save()
                logging.error(
                    "Image %s has no tags when deploying application %s.", imgid, self.folder)
                raise exceptions.ImageNotFoundError(imgid)

            plat = platformconfig.PlatformConfigs().get_platform(self.platformid)

            if not plat.check_device_compatibility(device):
                logging.error(
                    "Incompatible platform %s selected for device %s when deploying app %s",
                    plat.name, device.id, self.folder)
                raise exceptions.IncompatibleDeviceError(device.id)

            with remotedocker.RemoteDocker(device) as rd:

                rimg = rd.get_image_by_tag(limg.tags[0])

                if rimg is not None:
                    # TODO string comparison works, but better to use datetime
                    # unfortunately dateutil 2.7 can't parse more than 9
                    # decimal digits for seconds, will be fixed in 2.8

                    # image is up to date
                    if limg.attrs["Created"] == rimg["Created"]:
                        return

                    logging.info("DEPLOY - Image on target is not up to date.")

                    # we need to stop active containers
                    containers = rd.get_containers({
                        "name": self.get_container_name(rimg)})

                    if len(containers) > 0:
                        # it is safe to assume it's only one,
                        # since names must be unique
                        logging.warning(
                            "DEPLOY - terminating running instance.")
                        containers[0].remove(force=True)

                    rd.delete_image(rimg["Id"], True)
                else:
                    logging.info("DEPLOY - Image not found on target device.")

                stream = limg.save()
                outputpath = str(self._get_work_folder() /
                                 (configuration+".tar"))

                with open(outputpath, "wb") as f:
                    for chunk in stream:
                        f.write(chunk)
                    f.flush()
                    f.close()

                logging.info("DEPLOY - Image exported.")

                rd.load_image(limg, outputpath)

                logging.info("DEPLOY - Image deployed.")

        except docker.errors.DockerException as e:
            raise exceptions.LocalDockerError(e)

    def _merge_props(self,
                     plat: platformconfig.PlatformConfig,
                     configuration: str,
                     prop: str) -> dict:
        """merges values from multiple dictionaries
        The platform common one is taken first, then configuration
        is applied, then app common, then app configuration

        Arguments:
            plat {platformconfig.PlatformConfig} -- [description]
            configuration {str} - debug/release
            prop {str} -- property

        Returns:
            dict -- merged values
        """
        merged = plat.__dict__[prop]["common"].copy()
        merged.update(plat.__dict__[prop][configuration])
        merged.update(self.__dict__[prop]["common"])
        merged.update(self.__dict__[prop][configuration])

        for key, value in merged.items():
            if isinstance(value, str):
                newvalue = utils.replace_tags(value, lambda obj, tag, args: self._get_value(
                    obj, tag, args), configuration)
                if newvalue != value:
                    merged[key] = value

        return merged

    def _append_props(self,
                      plat: platformconfig.PlatformConfig,
                      configuration: str,
                      prop: str) -> list:
        """append values from multiple lists
        The platform common one is taken first, then configuration
        is appended, then app common, then app configuration

        Arguments:
            plat {platformconfig.PlatformConfig} -- [description]
            configuration {str} - debug/release
            prop {str} -- property

        Returns:
            list -- merged values
        """

        merged = plat.__dict__[prop]["common"].copy()
        merged.extend(plat.__dict__[prop][configuration])
        merged.extend(self.__dict__[prop]["common"])
        merged.extend(self.__dict__[prop][configuration])

        return map(lambda i: i if not isinstance(i, str) else utils.replace_tags(i, lambda obj, tag, args: self._get_value(
            obj, tag, args), configuration), merged)

    def get_prop(self,
                 configuration: str,
                 prop: str):
        """Return a property by checking different layers
        application/configuration
        application/common

        Arguments:
            plat {platformconfig.PlatformConfig} -- [description]
            configuration {str} -- debug/release
            prop {str} -- property name
        """
        if not prop in self.__dict__:
            return None

        if not isinstance(self.__dict__[prop], dict):
            return None

        if (self.__dict__[prop][configuration] is not None) and not (prop in ApplicationConfig.non_nullable_properties and len(self.__dict__[prop][configuration]) == 0):
            return self.__dict__[prop][configuration]

        if (self.__dict__[prop]["common"] is not None) and not (prop in ApplicationConfig.non_nullable_properties and len(self.__dict__[prop]["common"]) == 0):
            return self.__dict__[prop]["common"]

        return None

    def _runscript(self, configuration: str, plat: platformconfig.PlatformConfig, device: targetdevice.TargetDevice, scriptname: str):
        """Runs a script configured as "scriptname" property in platform and/or application

        Arguments:
            configuration {str} -- debug/release
            plat {platformconfig.PlatformConfig} -- platform
            device {targetdevice.TargetDevice} -- device
            scriptname {str} -- name of the property storing the script filename
        """

        # check scripts for both application and platform, both are deployed
        # if app script exist, then it's the only one invoked (but still has a
        # chance to invoke platform one if needed since it has been deployed in
        # the same place)
        script = self.get_prop(configuration, scriptname)
        platformscript = plat.get_prop(
            configuration, scriptname)

<<<<<<< HEAD
        if script=="":
            script=None

        if platformscript=="":
            platformscript=None
=======
        if script == "":
            script = None

        if platformscript == "":
            platformscript = None
>>>>>>> bf9dc1c3

        if script is not None or platformscript is not None:

            logging.info("Running script:"+scriptname)

            ssh = sharedssh.SharedSSHClient.get_connection(device)

            with paramiko.SFTPClient.from_transport(ssh.get_transport())\
                    as sftp:

                sftp.chdir(device.homefolder)

                try:
                    sftp.stat(self.id)
                except:
                    sftp.mkdir(self.id)

                sftp.chdir(self.id)

                if script is not None:
                    fullscriptpath = self.folder / script
                    targetscriptpath = self._get_work_folder() / (script+"."+configuration)
                    utils.apply_template(fullscriptpath, targetscriptpath, lambda obj, tag, args: self._get_value(
                        obj, tag, args), configuration)
                    sftp.put(targetscriptpath, script, confirm=True)
                    sftp.chmod(script, stat.S_IXUSR |
                               stat.S_IRUSR | stat.S_IWUSR)

                if platformscript is not None:
                    fullplatformscript = plat.folder / platformscript
                    targetplatformscript = self._get_work_folder() / \
                        (platformscript+"."+configuration)
                    utils.apply_template(fullplatformscript, targetplatformscript,
                                         lambda obj, tag, args: self._get_value(obj, tag, args), configuration)
                    sftp.put(targetplatformscript,
                             platformscript, confirm=True)
                    sftp.chmod(platformscript, stat.S_IXUSR |
                               stat.S_IRUSR | stat.S_IWUSR)

            scriptpath = device.homefolder + "/" + self.id

            if script is not None:
                scriptfile = script
            else:
                scriptfile = platformscript

            with ssh.get_transport().open_session() as session:

                session.exec_command(
                    "cd " + scriptpath + "&&" + "./"+scriptfile)

                while not session.exit_status_ready():
                    while session.recv_ready():
                        logging.info(session.recv(1024).decode("UTF-8"))
                    while session.recv_stderr_ready():
                        logging.warning(
                            session.recv_stderr(1024).decode("UTF-8"))

                if session.recv_exit_status() != 0:
                    logging.error("Error executing "+scriptname+".")

            logging.info("Running script:"+scriptname+" done.")

    def run(self, configuration: str, device: targetdevice.TargetDevice):
        """Runs application selected container on the specified device.

        Arguments:
            configuration {str} -- debug/release
            device {TargetDevice} -- device

        Raises:
            ImageNotFoundError -- Image was not on the target
            IncompatibleDeviceError -- Device can't run selected image
            ConnectionError -- Can't connect to device
        """

        plat = platformconfig.PlatformConfigs().get_platform(self.platformid)

        imgid = self.images[configuration]

        if imgid is None:
            raise exceptions.ImageNotFoundError("")

        ld = docker.from_env()

        try:
            limg = ld.images.get(imgid)
        except docker.errors.ImageNotFound:
            logging.error("Image %s not found", imgid)
            raise exceptions.ImageNotFoundError(imgid)
        except docker.errors.DockerException as e:
            raise exceptions.LocalDockerError(e)

        with remotedocker.RemoteDocker(device) as rd:

            container = self.get_container(configuration, device)

            if container is not None:
                self.stop(configuration, device)

            # check scripts for both application and platform, both are deployed
            # if app script exist, then it's the only one invoked (but still has a
            # chance to invoke platform one if needed since it has been deployed in
            # the same place)
            self._runscript(configuration, plat, device, "startupscript")

            # for docker-compose only one file is deployed used, and application one takes precedence
            # over the platform one
            dockercomposefile = self.get_prop(
                configuration, "dockercomposefile")
            dockercomposefilepath = None

            if dockercomposefile is not None and len(dockercomposefile) > 0:
<<<<<<< HEAD
                dockercomposefilepath=self.folder / dockercomposefile
=======
                dockercomposefilepath = self.folder / dockercomposefile
>>>>>>> bf9dc1c3
            else:
                dockercomposefile = plat.get_prop(
                    configuration, "dockercomposefile")
                if dockercomposefile is not None and len(dockercomposefile) > 0:
                    dockercomposefilepath = plat.folder / dockercomposefile

            if dockercomposefilepath is not None:
                ssh = sharedssh.SharedSSHClient.get_connection(
                    device)

                with paramiko.SFTPClient.from_transport(ssh.get_transport())\
                        as sftp:

                    sftp.chdir(device.homefolder)

                    try:
                        sftp.stat(self.id)
                    except:
                        sftp.mkdir(self.id)

                    sftp.chdir(self.id)

                    targetdockercomposepath = self._get_work_folder(
                    ) / (dockercomposefile + "." + configuration)
                    utils.apply_template(dockercomposefilepath, targetdockercomposepath,
                                         lambda obj, tag, args: self._get_value(obj, tag, args), configuration)
                    sftp.put(targetdockercomposepath, "docker-compose.yml")

                    with ssh.get_transport().open_session() as session:
                        session.exec_command(
                            "cd " + device.homefolder + "/" + self.id + " && docker-compose up -d")

                        while not session.exit_status_ready():
                            while session.recv_ready():
                                logging.info(session.recv(
                                    1024).decode("UTF-8"))
                            while session.recv_stderr_ready():
                                logging.warning(
                                    session.recv_stderr(1024).decode("UTF-8"))

                        if session.recv_exit_status() != 0:
                            logging.error("Error executing docker-compose.")

            ports = self._merge_props(plat, configuration, "ports")
            volumes = self._merge_props(plat, configuration, "volumes")
            devices = self._append_props(plat, configuration, "devices")
            extraparms = self._merge_props(plat, configuration, "extraparms")
            networks = list(dict.fromkeys(
                self._append_props(plat, configuration, "networks")))

            return rd.run_image(limg,
                                self.get_container_name(limg),
                                ports,
                                volumes,
                                devices,
                                plat.privileged,
                                extraparms,
                                networks).attrs

    def stop(self, configuration: str,  device):
        """Stops application container

        Arguments:
            configuration {str} -- debug/release
            device {TargetDevice} -- device
        """
        plat = platformconfig.PlatformConfigs().get_platform(self.platformid)

        container = self.get_container(configuration, device)

        if container is None:
            return

        try:
            if container.status == "running" or container.status == "restarting":

                # try to detach from network first
                networks = list(dict.fromkeys(
                    self._append_props(plat, configuration, "networks")))

                if len(networks) > 0:

                    with remotedocker.RemoteDocker(device) as rd:
                        # collect networks to ensure that they are available
                        nets = []

                        for network in networks:
                            nets.append(rd.get_network(network))

                        for network in nets:
                            if network is not None:
                                network.disconnect(container, force=True)

                container.stop()

            container.remove()
        except docker.errors.DockerException as e:
            raise exceptions.RemoteDockerError(device, str(e))

        # check if we need to run docker-compose down
        dockercomposefile = self.get_prop(
            configuration, "dockercomposefile")

        if dockercomposefile is not None and len(dockercomposefile) > 0:
            dockercomposefile = plat.get_prop(
                configuration, "dockercomposefile")

        if dockercomposefile is not None and len(dockercomposefile) > 0:

            ssh = sharedssh.SharedSSHClient.get_connection(
                device)

            with paramiko.SFTPClient.from_transport(ssh.get_transport())\
                    as sftp:

                with ssh.get_transport().open_session() as session:
                    session.exec_command(
                        "cd " + device.homefolder + "/" + self.id + " && docker-compose down")

                    while not session.exit_status_ready():
                        while session.recv_ready():
                            logging.info(session.recv(
                                1024).decode("UTF-8"))
                        while session.recv_stderr_ready():
                            logging.warning(
                                session.recv_stderr(1024).decode("UTF-8"))

                    if session.recv_exit_status() != 0:
                        logging.error("Error executing docker-compose.")

        # run shutdown scripts
        self._runscript(configuration, plat, device, "shutdownscript")

    def get_container(self, configuration, device) -> docker.models.containers.Container:
        """Returns information about current container running on target

        Arguments:
            configuration {str} -- debug/release
            device {TargetDevice} -- device
        """
        imgid = self.images[configuration]

        try:
            ld = docker.from_env()

            try:
                limg = ld.images.get(imgid)
            except docker.errors.ImageNotFound:
                raise exceptions.ImageNotFoundError(imgid)

            with remotedocker.RemoteDocker(device) as rd:
                if rd.is_container_running(self.get_container_name(limg)):
                    return rd.get_container(self.get_container_name(limg))
        except docker.errors.DockerException as e:
            raise exceptions.LocalDockerError(e)

        return None

    def get_container_name(self, img) -> str:
        """Builds up container name from an image

        Arguments:
            img {docker.models.images.Image} -- Image

        Returns:
            str -- full container name
        """

        imagename = ""

        if type(img) is docker.models.images.Image:
            imagename = img.tags[0]
        elif type(img) is dict:
            imagename = img["RepoTags"][0]
        elif type(img) is list:
            imagename = img[0] + ":" + img[1]
        else:
            imagename = str(img)

        imagename = imagename.replace(":", "_")
        imagename = imagename.replace("/", "_")
        return imagename + "_instance"

    def _get_sdk_container_name(self, configuration: str) -> str:
        """Return the name of the SDK container for this application

        Arguments:
            configuration {str} -- debug/release

        Raises:
            exceptions.PlatformDoesNotExistError: invalid platform id
            exceptions.PlatformDoesNotRequireSDKError: platform does not need an SDK

        Returns:
            str -- container instance name
        """
        platform = platformconfig.PlatformConfigs().get_platform(self.platformid)

        if not platform.usesdk:
            raise exceptions.PlatformDoesNotRequireSDKError(self.platformid)

        instance = platform.id
        instance += "_"
        instance += self.id
        instance += "_"
        instance += "configuration"
        instance += "_sdk"

        instance = instance.replace(":", "_")
        instance = instance.replace("/", "_")
        return instance

    def _get_sdk_image_name(self, configuration: str) -> str:
        """Returns the name of the SDK container image for the application

        Arguments:
            configuration {str} -- debug/release

        Returns:
            str -- image name
        """
        platform = platformconfig.PlatformConfigs().get_platform(self.platformid)

        if not platform.usesdk:
            raise exceptions.PlatformDoesNotRequireSDKError(self.platformid)

        imagename = platform.id
        imagename += "_"
        imagename += self.id
        imagename += "_"
        imagename += "configuration"
        imagename += "_sdk_image"

        imagename = imagename.replace(":", "_")
        imagename = imagename.replace("/", "_")

        return imagename

    def _build_sdk_image(self, configuration: str):
        """Builds a new image of the SDK container

        Arguments:
            configuration {str} -- active configuration

        Raises:
            exceptions.PlatformDoesNotRequireSDKError: [description]
        """

        containerwasrunning = False

        platform = platformconfig.PlatformConfigs().get_platform(self.platformid)

        instance = self._get_sdk_container_name(configuration)

        localdocker = docker.from_env()

        # if an instance is running, stop and remove it
        try:
            sdkcontainer = localdocker.containers.get(instance)

            containerwasrunning = True
            if sdkcontainer.status == "running":
                sdkcontainer.stop()
            else:
                self.sdksshaddress = None

            sdkcontainer.remove()
        except docker.errors.NotFound:
            pass

        dockertemplatefull = (platform.folder /
                              platform.get_prop(configuration, "sdkcontainer"))

        dockerfile = self._get_work_folder() / ("Dockerfile_SDK." + configuration)

        utils.apply_template(dockertemplatefull, dockerfile, lambda obj,
                             tag, args: self._get_value(obj, tag, args), configuration)

        # copy contents of data subfolder to app path
        platformfilesfolder = platform.folder / "sdkfiles"
        filesfolder = self.folder / "sdkfiles"

        if platformfilesfolder.exists():
            if filesfolder.exists():
                shutil.rmtree(filesfolder)
            shutil.copytree(platformfilesfolder, filesfolder)

        # for some reasons also docker on windows wants / paths
        dockerfilerelpath = str(os.path.relpath(
            dockerfile, self.folder)).replace("\\", "/")

        localdocker.images.build(path=str(self.folder),
                                 dockerfile=dockerfilerelpath,
                                 tag=self._get_sdk_image_name(configuration),
                                 pull=False
                                 )[0]

        localdocker.containers.prune()

        if containerwasrunning:
            self.start_sdk_container(configuration)

    def _sync_sysroot(self, configuration: str):
        """Copies sysroot folders from container to SDK container

        Arguments:
            configuration {str} -- debug/release

        Raises:
            exceptions.SDKContainerNotRunningError: [description]
            exceptions.ImageNotFoundError: [description]
            exceptions.ImageNotFoundError: [description]
            exceptions.LocalDockerError: [description]
            exceptions.RemoteCommandError: [description]
            exceptions.SSHError: [description]
        """

        self.start_sdk_container(configuration)

        if self.sdksshaddress is None:
            raise exceptions.SDKContainerNotRunningError(self.id)

        plat = platformconfig.PlatformConfigs().get_platform(self.platformid)

        if self.images[configuration] is None:
            raise exceptions.ImageNotFoundError(configuration)

        try:
            d = docker.from_env()

            try:
                image = d.images.get(self.images[configuration])
            except docker.errors.ImageNotFound:
                raise exceptions.ImageNotFoundError(self.images[configuration])

            # starts a dummy container, just to export FS
            container = d.containers.run(image.id, detach=True)

            try:

                outputpath = self._get_work_folder() / "filesystem_"+configuration+".tar"

                if outputpath.exists():
                    os.remove(str(outputpath))

                with open(outputpath,
                          "wb") as output:
                    for c in container.export():
                        output.write(c)

                    output.flush()
                    output.close()

            except:
                container.stop()
                container.remove(force=True)
                raise

            container.stop()
            container.remove(force=True)
        except docker.errors.DockerException as e:
            raise exceptions.LocalDockerError(e)

        # extract sysroot contents
        destfolder = self._get_work_folder / ("sysroot_"+configuration)

        if destfolder.exists():
            shutil.rmtree(str(destfolder))

        destfolder.mkdir()

        # strips begginning "/" from paths and adds terminating "/"
        roots = [r if len(r) == 0 else r[1:]+"/" for r
                 in plat.sysroots["lib"]] + \
                [r if len(r) == 0 else r[1:]+"/" for r
                 in plat.sysroots["include"]]

        with tarfile.open(outputpath, "r:") as archive:
            members = archive.getmembers()

            # checks files in selected folder
            for member in members:

                if not any([member.name.startswith(r)
                            for r in roots]):
                    continue

                try:
                    if member.isfile() or member.isdir():
                        archive.extract(member, path=destfolder)
                    elif member.issym() or member.islnk():
                        try:
                            archive.extract(member, path=destfolder)
                        except RecursionError:
                            logging.warning(
                                "SYNC - Invalid link %s in container filesystem.",
                                member.name)
                except OSError as e:
                    logging.warning(
                        "SYNC - Error %d extracting %s from container filesystem.",
                        e.errno,
                        member.name)

        # we can copy sysroot to the SDK container via ssh
        try:
            with paramiko.SSHClient() as ssh:
                ssh.load_system_host_keys()
                ssh.set_missing_host_key_policy(paramiko.AutoAddPolicy())

                ssh.connect("localhost",
                            self.sdksshaddress["HostPort"],
                            username=plat.sdkcontainerusername,
                            password=plat.sdkcontainerpassword)

                stdout = ssh.exec_command("rm -fR sysroot")[1]
                status = stdout.channel.recv_exit_status()

                if status != 0:
                    raise exceptions.RemoteCommandError("rm -fR sysroot",
                                                        status)

                with paramiko.SFTPClient.from_transport(ssh.get_transport())\
                        as sftp:

                    try:
                        sftp.stat(".ssh")
                    except FileNotFoundError:
                        sftp.mkdir(".ssh")

                    try:
                        sftp.stat(".ssh/id_rsa")
                        sftp.remove(".ssh/id_rsa")
                    except FileNotFoundError:
                        pass

                    sftp.put(str(self.folder / "id_rsa"),
                             ".ssh/id_rsa", confirm=True)
                    sftp.chmod(".ssh/id_rsa", 0o600)

                    sftp.mkdir("sysroot")

                    for dirpath, dirs, files in os.walk(destfolder):

                        remote = dirpath.replace(
                            str(destfolder), "sysroot", 1)

                        # convert win path separator to linux
                        remote = remote.replace("\\", "/")

                        for dir in dirs:
                            logging.info("SYNC - Creating remote folder %s",
                                         remote+"/"+dir)
                            sftp.mkdir(remote+"/"+dir)

                        for file in files:
                            logging.info("SYNC - Copying file %s",
                                         remote+"/"+file)
                            sftp.put(os.path.join(dirpath, file),
                                     remote+"/"+file, confirm=True)

        except paramiko.SSHException as e:
            raise exceptions.SSHError(e)

    def update_sdk(self, configuration: str):

        platform = platformconfig.PlatformConfigs().get_platform(self.platformid)

        if not platform.usesdk:
            raise exceptions.PlatformDoesNotRequireSDKError(self.platformid)

        if platform.usesysroots:
            self._sync_sysroot(configuration)
        else:
            if configuration is None:
                raise exceptions.SDKRequiresConfiguration()
            self._build_sdk_image(configuration)

    def start_sdk_container(self, configuration: str):
        """
        Runs an instance of the SDK container that will be specific
        for this application object

        Arguments:
            configuration {str} - debug/release

        Raises:
            exceptions.PlatformDoesNotRequireSDKError -- raised if the
                                                         platform does
                                                         not need an SDK
        """

        if self.sdksshaddress is not None:
            ports = {"22/tcp": int(self.sdksshaddress["HostPort"])}
        else:
            ports = {"22/tcp": None}

        self.sdksshaddress = None

        instance = self._get_sdk_container_name(configuration)
        platform = platformconfig.PlatformConfigs().get_platform(self.platformid)

        localdocker = docker.from_env()

        try:
            container = localdocker.containers.get(instance)

            if container.status != "running":
                try:
                    container.stop()
                    container.remove()
                except:
                    pass
                container = None
        except docker.errors.NotFound:
            container = None

        if container is None:
            if platform.usesdk and not platform.usesysroots:
                try:
                    _ = localdocker.images.get(
                        self._get_sdk_image_name(configuration))
                except docker.errors.NotFound:
                    logging.info("SDK - SDK image not found, building it.")
                    self._build_sdk_image(configuration)

            try:
                container = localdocker.containers.run(
                    self._get_sdk_image_name(configuration),
                    name=instance, detach=True, ports=ports)
            except Exception as e:
                self.sdksshaddress = None
                self.save()
                raise e

            while container.status == "created":
                container = localdocker.containers.get(instance)

            starttime = time.time()

            try:
                # check that ssh server is active
                self.sdksshaddress = container.attrs["NetworkSettings"]["Ports"]["22/tcp"][0]
                self.save()

                port = int(self.sdksshaddress["HostPort"])
                sock = socket.socket(socket.AF_INET, socket.SOCK_STREAM)
                result = sock.connect_ex(("127.0.0.1", port))
                sock.close()

                if result != 0:
                    return

                ssh = paramiko.SSHClient()

                ssh.connect("127.0.0.1", port=port, username=platform.sdkcontainerusername,
                            password=platform.sdkcontainerpassword)

                return

            except:
                if time.time() > starttime+60:
                    raise exceptions.TimeoutError()
        else:
            self.sdksshaddress = container.attrs["NetworkSettings"]["Ports"]["22/tcp"][0]

    def sync_folders(self, sourcefolder, configuration,
                     deviceid, containerfolder,source_is_sdk):
        """Sync folders from host/SDK container to the app container

        Arguments:
            sourcefolder {str} -- source folder
            configuration {str} -- app configuration (debug/release)
            deviceid {str} -- target device
            containerfolder {str} -- target folder inside the app container
            source_is_sdk {bool} -- source folder is inside the app container

        Raises:
            exceptions.ContainerNotRunningError: [description]
            exceptions.ContainerNotRunningError: [description]
            exceptions.SDKContainerNotRunningError: [description]
            exceptions.RemoteCommandError: [description]
        """
        # get device info
        plat = platformconfig.PlatformConfigs().get_platform(self.platformid)
        device = targetdevice.TargetDevices()[deviceid]

        # check that app container is running
        container = self.get_container(configuration, device)

        if container is None:
            raise exceptions.ContainerNotRunningError(device, self.id)

        if container.status != "running":
            raise exceptions.ContainerNotRunningError(device, self.id)

        ports = container.attrs["NetworkSettings"]["Ports"]["22/tcp"]
        port = ports[0]["HostPort"]

        if source_is_sdk:
            self.start_sdk_container(configuration)

            if self.sdksshaddress is None:
                raise exceptions.SDKContainerNotRunningError(self.id)

            # connect to SDK container
            with paramiko.SSHClient() as ssh:
                ssh.load_system_host_keys()
                ssh.set_missing_host_key_policy(paramiko.AutoAddPolicy())

                ssh.connect("localhost",
                            self.sdksshaddress["HostPort"],
                            username=plat.sdkcontainerusername,
                            password=plat.sdkcontainerpassword)

                with paramiko.SFTPClient.from_transport(ssh.get_transport())\
                        as sftp:

                    try:
                        sftp.stat(".ssh")
                    except FileNotFoundError:
                        sftp.mkdir(".ssh")

                    try:
                        sftp.stat(".ssh/id_rsa")
                        sftp.remove(".ssh/id_rsa")
                    except FileNotFoundError:
                        pass

                    sftp.put(str(self.folder / "id_rsa"),
                            ".ssh/id_rsa", confirm=True)
                    sftp.chmod(".ssh/id_rsa", 0o600)



                rsynccommand = "rsync -rzv "
                rsynccommand += "-e \"ssh -p " + port\
                    + " -o \\\"StrictHostKeyChecking no\\\"\" "
                # source
                rsynccommand += sourcefolder + "/* "

                # destination
                rsynccommand += self.username + "@" + socket.gethostbyname(device.hostname)\
                    + ":" + containerfolder

                _, stdout, stderr = ssh.exec_command(rsynccommand)
                status = stdout.channel.recv_exit_status()

                if status != 0:
                    output = ""

                    try:
                        output = "".join(stderr.readlines())
                        output += "".join(stdout.readlines())

                        logging.warning(output)
                    except:
                        pass
                    raise exceptions.RemoteCommandError(rsynccommand,
                                                        status)
        else:
            rsync.run_rsync(sourcefolder,deviceid,containerfolder,self.get_privatekeypath(),port)

    def touch(self):
        """ Set modification date to current time
        """

        self.modificationdate = datetime.datetime.utcnow().isoformat()

    def destroy(self):
        """Removes app and all associated files
        """

        try:
            d = docker.from_env()

            if self.images["debug"] is not None:
                if d.images.get(self.images["debug"]) is not None:
                    d.images.remove(
                        image=self.images["debug"], force=True, prune=True)

            if self.images["release"] is not None:
                if d.images.get(self.images["release"]) is not None:
                    d.images.remove(
                        image=self.images["release"], force=True, prune=True)

            # TODO delete SDK instance
            super().destroy()
        except:
            logging.exception("Exception destroying application object")

    def reseal(self):
        """ Cleans up app-id and keys. Those will be re-created next time
            the application will be re-opened. This can be used to upload
            the app configuration to a git repo that can be cloned/forked
            and avoids that all the clones keep the same IDsself.
            After this operation the application won't be usable anymore.
        """
        applications = ApplicationConfigs()
        applications.pop(self.id)
        self.id = "00000000-0000-0000-0000-000000000000"
        self.privatekey = ""
        self.publickey = ""
        try:
            os.remove(self.folder / "id_rsa")
            os.remove(self.folder / "id_rsa.pub")
        except:
            pass
        self.save()


class ApplicationConfigs(dict, metaclass=singleton.Singleton):
    """Class used to manage the applications.
       It does not load all the objects at startup, apps are loaded on demand.
    """

    def load_application(self, folder):
        """Loads an application from the filesystem

        Arguments:
            folder {Path} -- folder
        """

        if not os.path.exists(folder):
            raise exceptions.InvalidPathError(folder)

        app = ApplicationConfig(folder)

        # in this way we check that the platform is valid
        plat = platformconfig.PlatformConfigs().get_platform(app.platformid)

        if plat is None:
            return None

        self[app.id] = app
        return app

    def create_new_application(self, rootfolder, platform, username)\
            -> ApplicationConfig:
        """static function used to create a new application

        Arguments:
            rootfolder {folder} -- Folder where app files are stored
            platform {PlatformConfig} -- platform
        """
        # finds a new folder for the app config
        c = 0

        if not os.path.exists(rootfolder):
            raise exceptions.InvalidPathError(rootfolder)

        while (rootfolder / ("appconfig_" + str(c))).exists():
            c += 1

        app = ApplicationConfig(rootfolder / ("appconfig_" + str(c)))

        app.platformid = platform.id
        app.username = username
        app.save()
        self[app.id] = app
        return app<|MERGE_RESOLUTION|>--- conflicted
+++ resolved
@@ -278,7 +278,7 @@
 
             if self.images[configuration] is None:
                 logging.info("Image has never been built.")
-                return False;
+                return False
 
             img = None
 
@@ -556,19 +556,11 @@
         platformscript = plat.get_prop(
             configuration, scriptname)
 
-<<<<<<< HEAD
-        if script=="":
-            script=None
-
-        if platformscript=="":
-            platformscript=None
-=======
         if script == "":
             script = None
 
         if platformscript == "":
             platformscript = None
->>>>>>> bf9dc1c3
 
         if script is not None or platformscript is not None:
 
@@ -682,11 +674,7 @@
             dockercomposefilepath = None
 
             if dockercomposefile is not None and len(dockercomposefile) > 0:
-<<<<<<< HEAD
-                dockercomposefilepath=self.folder / dockercomposefile
-=======
                 dockercomposefilepath = self.folder / dockercomposefile
->>>>>>> bf9dc1c3
             else:
                 dockercomposefile = plat.get_prop(
                     configuration, "dockercomposefile")
@@ -1253,7 +1241,7 @@
             self.sdksshaddress = container.attrs["NetworkSettings"]["Ports"]["22/tcp"][0]
 
     def sync_folders(self, sourcefolder, configuration,
-                     deviceid, containerfolder,source_is_sdk):
+                     deviceid, containerfolder, source_is_sdk):
         """Sync folders from host/SDK container to the app container
 
         Arguments:
@@ -1316,10 +1304,8 @@
                         pass
 
                     sftp.put(str(self.folder / "id_rsa"),
-                            ".ssh/id_rsa", confirm=True)
+                             ".ssh/id_rsa", confirm=True)
                     sftp.chmod(".ssh/id_rsa", 0o600)
-
-
 
                 rsynccommand = "rsync -rzv "
                 rsynccommand += "-e \"ssh -p " + port\
@@ -1347,7 +1333,8 @@
                     raise exceptions.RemoteCommandError(rsynccommand,
                                                         status)
         else:
-            rsync.run_rsync(sourcefolder,deviceid,containerfolder,self.get_privatekeypath(),port)
+            rsync.run_rsync(sourcefolder, deviceid,
+                            containerfolder, self.get_privatekeypath(), port)
 
     def touch(self):
         """ Set modification date to current time
